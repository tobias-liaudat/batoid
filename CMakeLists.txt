--- conflicted
+++ resolved
@@ -73,11 +73,8 @@
   src/bicubic.cpp
   src/coating.cpp
   src/coordsys.cpp
-<<<<<<< HEAD
   src/dualView.cpp
-=======
   src/coordtransform.cpp
->>>>>>> e2793e6a
   src/medium.cpp
   src/obscuration.cpp
   src/paraboloid.cpp
