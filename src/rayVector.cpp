#include "rayVector.h"
#include "ray.h"
#include "utils.h"
#include <cmath>
#include <numeric>
#include <algorithm>
#include <Eigen/Dense>

using Eigen::Vector3d;

namespace batoid {
    RayVector::RayVector(
        const std::vector<double>& x, const std::vector<double>& y, const std::vector<double>& z,
        const std::vector<double>& vx, const std::vector<double>& vy, const std::vector<double>& vz,
        const std::vector<double>& t, const std::vector<double>& w,
        const std::vector<double>& flux, const std::vector<bool>& vignetted,
        const CoordSys& coordSys
    ) : _coordSys(coordSys)
    {
        _rays.reserve(x.size());
        bool wSame{true};
        double w0{w[0]};
        for(int i=0; i<x.size(); i++) {
            _rays.emplace_back(x[i], y[i], z[i], vx[i], vy[i], vz[i], t[i], w[i], flux[i], vignetted[i]);
            if (w[i] != w0) wSame = false;
        }
        if (wSame) _wavelength=w0;
    }

    std::string RayVector::repr() const {
        std::ostringstream oss("RayVector([", std::ios_base::ate);
        if (_rays.size() > 0)
            oss << _rays[0];
        for(int i=1; i<_rays.size(); i++) {
            oss << ", " << _rays[i];
        }
        oss << ']';
        if (!std::isnan(_wavelength))
            oss << ", wavelength=" << _wavelength;
        oss << ')';
        return oss.str();
    }

    std::vector<double> RayVector::phase(const Vector3d& r, double t) const {
        auto result = std::vector<double>(_rays.size());
        parallelTransform(_rays.cbegin(), _rays.cend(), result.begin(),
            [=](const Ray& ray)
                { return ray.phase(r, t); }
        );
        return result;
    }

    std::vector<std::complex<double>> RayVector::amplitude(const Vector3d& r, double t) const {
        auto result = std::vector<std::complex<double>>(_rays.size());
        parallelTransform(_rays.cbegin(), _rays.cend(), result.begin(),
            [=](const Ray& ray)
                { return ray.amplitude(r, t); }
        );
        return result;
    }

    std::complex<double> RayVector::sumAmplitude(const Vector3d& r, double t) const {
        auto result = std::vector<std::complex<double>>(_rays.size());
        parallelTransform(_rays.cbegin(), _rays.cend(), result.begin(),
            [=](const Ray& ray)
                { return ray.amplitude(r, t); }
        );
        return std::accumulate(result.begin(), result.end(), std::complex<double>(0,0));
    }

    std::vector<Vector3d> RayVector::positionAtTime(double t) const {
        auto result = std::vector<Vector3d>(_rays.size());
        parallelTransform(_rays.cbegin(), _rays.cend(), result.begin(),
            [=](const Ray& ray)
                { return ray.positionAtTime(t); }
        );
        return result;
    }

    RayVector RayVector::propagatedToTime(double t) const {
        auto result = std::vector<Ray>(_rays.size());
        parallelTransform(_rays.cbegin(), _rays.cend(), result.begin(),
            [=](const Ray& ray)
                { return ray.propagatedToTime(t); }
        );
        return RayVector(result, getCoordSys());
    }

    void RayVector::propagateInPlace(double t) {
        parallel_for_each(_rays.begin(), _rays.end(),
            [=](Ray& ray)
                { ray.propagateInPlace(t); }
        );
    }

    RayVector RayVector::trimVignetted(double minFlux) const {
        RayVector result;
        result._rays.reserve(_rays.size());
        std::copy_if(
            _rays.begin(),
            _rays.end(),
            std::back_inserter(result._rays),
            [=](const Ray& r){return !r.vignetted && r.flux>minFlux;}
        );
        return result;
    }

    void RayVector::trimVignettedInPlace(double minFlux) {
        _rays.erase(
            std::remove_if(
                _rays.begin(),
                _rays.end(),
                [=](const Ray& r){ return r.failed || r.vignetted || r.flux<minFlux; }
            ),
            _rays.end()
        );
    }

    RayVector concatenateRayVectors(const std::vector<RayVector>& rvs) {
        if (rvs.size() == 0)
            return RayVector();

        int n = std::accumulate(
            rvs.begin(), rvs.end(), 0,
            [](int s, const RayVector& rv){ return s + rv.size(); }
        );
        std::vector<Ray> out;
        out.reserve(n);

        double _wavelength = rvs[0].getWavelength();
        for (const auto& rv: rvs) {
            if (_wavelength != rv.getWavelength())
<<<<<<< HEAD
                _wavelength = std::numeric_limits<double>::quiet_NaN();
=======
                _wavelength = NAN;
            if (rv.getCoordSys() != rvs[0].getCoordSys())
                throw std::runtime_error("CoordSys's must match");
>>>>>>> e2793e6a
            out.insert(out.end(), rv.cbegin(), rv.cend());
        }
        return RayVector(out, rvs[0].getCoordSys(), _wavelength);
    }
}<|MERGE_RESOLUTION|>--- conflicted
+++ resolved
@@ -130,13 +130,9 @@
         double _wavelength = rvs[0].getWavelength();
         for (const auto& rv: rvs) {
             if (_wavelength != rv.getWavelength())
-<<<<<<< HEAD
                 _wavelength = std::numeric_limits<double>::quiet_NaN();
-=======
-                _wavelength = NAN;
             if (rv.getCoordSys() != rvs[0].getCoordSys())
                 throw std::runtime_error("CoordSys's must match");
->>>>>>> e2793e6a
             out.insert(out.end(), rv.cbegin(), rv.cend());
         }
         return RayVector(out, rvs[0].getCoordSys(), _wavelength);
